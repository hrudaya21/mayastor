--- conflicted
+++ resolved
@@ -105,11 +105,7 @@
     // TODO: Should we give up retrying eventually?
     async fn save(&self, info: &NexusInfo) {
         let mut output_err = true;
-<<<<<<< HEAD
-        let nexus_uuid = self.bdev().uuid().to_string();
-=======
         let nexus_uuid = self.uuid().to_string();
->>>>>>> fd479c97
         loop {
             match PersistentStore::put(&nexus_uuid, info).await {
                 Ok(_) => {
