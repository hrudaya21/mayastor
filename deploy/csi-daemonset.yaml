---
# Source: mayastor/templates/csi-daemonset.yaml
apiVersion: apps/v1
kind: DaemonSet
metadata:
  namespace: mayastor
  name: mayastor-csi
  labels:
    openebs/engine: mayastor
spec:
  selector:
    matchLabels:
      app: mayastor-csi
  updateStrategy:
    type: RollingUpdate
    rollingUpdate:
      maxUnavailable: 1
  minReadySeconds: 10
  template:
    metadata:
      labels:
        app: mayastor-csi
    spec:
      hostNetwork: true
      nodeSelector:
        kubernetes.io/arch: amd64
      # NOTE: Each container must have mem/cpu limits defined in order to
      # belong to Guaranteed QoS class, hence can never get evicted in case of
      # pressure unless they exceed those limits. limits and requests must be
      # the same.
      containers:
      - name: mayastor-csi
<<<<<<< HEAD
        image: mayadata/mayastor-csi:v0.8.1
=======
        image: mayadata/mayastor:v1.0.0
>>>>>>> 05270450
        imagePullPolicy: IfNotPresent
        # we need privileged because we mount filesystems and use mknod
        securityContext:
          privileged: true
        env:
        - name: MY_NODE_NAME
          valueFrom:
            fieldRef:
              fieldPath: spec.nodeName
        - name: MY_POD_IP
          valueFrom:
            fieldRef:
              fieldPath: status.podIP
        - name: RUST_BACKTRACE
          value: "1"
        args:
        - "--csi-socket=/csi/csi.sock"
        - "--node-name=$(MY_NODE_NAME)"
        - "--grpc-endpoint=$(MY_POD_IP):10199"
        - "--nvme-core-io-timeout=30"
        - "-v"
        command:
        - mayastor-csi
        volumeMounts:
        - name: device
          mountPath: /dev
        - name: sys
          mountPath: /sys
        - name: run-udev
          mountPath: /run/udev
        - name: host-root
          mountPath: /host
        - name: plugin-dir
          mountPath: /csi
        - name: kubelet-dir
          mountPath: /var/lib/kubelet
          mountPropagation: "Bidirectional"
        resources:
          limits:
            cpu: "100m"
            memory: "50Mi"
          requests:
            cpu: "100m"
            memory: "50Mi"
      - name: csi-driver-registrar
        image: quay.io/k8scsi/csi-node-driver-registrar:v2.1.0
        args:
        - "--csi-address=/csi/csi.sock"
        - "--kubelet-registration-path=/var/lib/kubelet/plugins/mayastor.openebs.io/csi.sock"
        volumeMounts:
        - name: plugin-dir
          mountPath: /csi
        - name: registration-dir
          mountPath: /registration
        resources:
          limits:
            cpu: "100m"
            memory: "50Mi"
          requests:
            cpu: "100m"
            memory: "50Mi"
        # Mayastor node plugin gRPC server
        ports:
        - containerPort: 10199
          protocol: TCP
          name: mayastor-node
      volumes:
      - name: device
        hostPath:
          path: /dev
          type: Directory
      - name: sys
        hostPath:
          path: /sys
          type: Directory
      - name: run-udev
        hostPath:
          path: /run/udev
          type: Directory
      - name: host-root
        hostPath:
          path: /
          type: Directory
      - name: registration-dir
        hostPath:
          path: /var/lib/kubelet/plugins_registry/
          type: Directory
      - name: plugin-dir
        hostPath:
          path: /var/lib/kubelet/plugins/mayastor.openebs.io/
          type: DirectoryOrCreate
      - name: kubelet-dir
        hostPath:
          path: /var/lib/kubelet
          type: Directory<|MERGE_RESOLUTION|>--- conflicted
+++ resolved
@@ -30,11 +30,7 @@
       # the same.
       containers:
       - name: mayastor-csi
-<<<<<<< HEAD
-        image: mayadata/mayastor-csi:v0.8.1
-=======
         image: mayadata/mayastor:v1.0.0
->>>>>>> 05270450
         imagePullPolicy: IfNotPresent
         # we need privileged because we mount filesystems and use mknod
         securityContext:
